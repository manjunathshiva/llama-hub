--- conflicted
+++ resolved
@@ -26,7 +26,11 @@
   "CJKPDFReader": {
     "id": "file/cjk_pdf",
     "author": "JiroShimaya",
-    "keywords": ["Japanese", "Chinese", "Korean"]
+    "keywords": [
+      "Japanese",
+      "Chinese",
+      "Korean"
+    ]
   },
   "DocxReader": {
     "id": "file/docx",
@@ -39,7 +43,10 @@
   "ImageReader": {
     "id": "file/image",
     "author": "ravi03071991",
-    "keywords": ["invoice", "receipt"]
+    "keywords": [
+      "invoice",
+      "receipt"
+    ]
   },
   "EpubReader": {
     "id": "file/epub",
@@ -77,12 +84,21 @@
   "RssReader": {
     "id": "web/rss",
     "author": "bborn",
-    "keywords": ["feed", "rss", "atom"]
+    "keywords": [
+      "feed",
+      "rss",
+      "atom"
+    ]
   },
   "DatabaseReader": {
     "id": "database",
     "author": "kevinqz",
-    "keywords": ["sql", "postgres", "snowflake", "aws rds"]
+    "keywords": [
+      "sql",
+      "postgres",
+      "snowflake",
+      "aws rds"
+    ]
   },
   "DiscordReader": {
     "id": "discord",
@@ -186,11 +202,56 @@
   "RemoteReader": {
     "id": "remote",
     "author": "thejessezhang",
-<<<<<<< HEAD
     "keywords": [
       "hosted",
       "url",
       "gutenberg"
+    ]
+  },
+  "DadJokesReader": {
+    "id": "dad_jokes",
+    "author": "sidu",
+    "keywords": [
+      "jokes",
+      "dad jokes"
+    ]
+  },
+  "WhatsappChatLoader": {
+    "id": "whatsapp",
+    "author": "batmanscode",
+    "keywords": [
+      "whatsapp",
+      "chat"
+    ]
+  },
+  "BilibiliTranscriptReader": {
+    "id": "bilibili",
+    "author": "alexzhangji"
+  },
+  "RedditReader": {
+    "id": "reddit",
+    "author": "vanessahlyan",
+    "keywords": [
+      "reddit",
+      "subreddit",
+      "search",
+      "comments"
+    ]
+  },
+  "MemosReader": {
+    "id": "memos",
+    "author": "bubu",
+    "keywords": [
+      "memos",
+      "note"
+    ]
+  },
+  "SpotifyReader": {
+    "id": "spotify",
+    "author": "ong",
+    "keywords": [
+      "spotify",
+      "music"
     ]
   },
   "GithubRepositoryReader": {
@@ -209,37 +270,5 @@
       "utils.py",
       "__init__.py"
     ]
-=======
-    "keywords": ["hosted", "url", "gutenberg"]
-  },
-  "DadJokesReader": {
-    "id": "dad_jokes",
-    "author": "sidu",
-    "keywords": ["jokes", "dad jokes"]
-  },
-  "WhatsappChatLoader": {
-    "id": "whatsapp",
-    "author": "batmanscode",
-    "keywords": ["whatsapp", "chat"]
-  },
-  "BilibiliTranscriptReader": {
-    "id": "bilibili",
-    "author": "alexzhangji"
-  },
-  "RedditReader": {
-    "id": "reddit",
-    "author": "vanessahlyan",
-    "keywords": ["reddit", "subreddit", "search", "comments"]
-  },
-  "MemosReader": {
-    "id": "memos",
-    "author": "bubu",
-    "keywords": ["memos", "note"]
-  },
-  "SpotifyReader": {
-    "id": "spotify",
-    "author": "ong",
-    "keywords": ["spotify", "music"]
->>>>>>> 9ed101e3
   }
 }